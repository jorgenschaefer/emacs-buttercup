<<<<<<< HEAD
(define-package "buttercup" "1.5"
  '((emacs "24"))
=======
(define-package "buttercup" "1.6"
>>>>>>> f60ed2a5
  "Behavior-Driven Emacs Lisp Testing")<|MERGE_RESOLUTION|>--- conflicted
+++ resolved
@@ -1,7 +1,3 @@
-<<<<<<< HEAD
-(define-package "buttercup" "1.5"
+(define-package "buttercup" "1.6"
   '((emacs "24"))
-=======
-(define-package "buttercup" "1.6"
->>>>>>> f60ed2a5
   "Behavior-Driven Emacs Lisp Testing")